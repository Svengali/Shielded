--- conflicted
+++ resolved
@@ -19,14 +19,14 @@
         
         private ValueKeeper _current;
         // once negotiated, kept until commit or rollback
-<<<<<<< HEAD
-        private volatile WriteTicket _writerStamp;
-        private readonly LocalStorage<ValueKeeper> _locals = new LocalStorage<ValueKeeper>();
-        private readonly StampLocker _locker = new StampLocker();
-=======
+//<<<<<<< HEAD
+//        private volatile WriteTicket _writerStamp;
+//        private readonly LocalStorage<ValueKeeper> _locals = new LocalStorage<ValueKeeper>();
+//        private readonly StampLocker _locker = new StampLocker();
+//=======
         private volatile WriteStamp _writerStamp;
         private readonly TransactionalStorage<ValueKeeper> _locals = new TransactionalStorage<ValueKeeper>();
->>>>>>> 3da3781d
+//>>>>>>> 3da3781d2b545b5f61e8050815f85c33950fa3e4
         private readonly object _owner;
 
         /// <summary>
@@ -53,15 +53,6 @@
             _owner = owner ?? this;
         }
 
-<<<<<<< HEAD
-        bool LockCheck()
-        {
-            var w = _writerStamp;
-            return w == null || w.Stamp > Shield.ReadStamp;
-        }
-
-=======
->>>>>>> 3da3781d
         /// <summary>
         /// Enlists the field in the current transaction and, if this is the first
         /// access, checks the write lock. Will wait (using StampLocker) if the write
@@ -217,12 +208,12 @@
             }
         }
 
-        bool IShielded.CanCommit(WriteTicket ticket)
+        bool IShielded.CanCommit(WriteStamp stamp)
         {
             var res = _writerStamp == null &&
                 _current.Version <= Shield.ReadStamp;
             if (res && _locals.HasValue)
-                _writerStamp = ticket;
+                _writerStamp = stamp;
             return res;
         }
         
@@ -232,24 +223,19 @@
                 return;
             var newCurrent = _locals.Value;
             newCurrent.Older = _current;
-            newCurrent.Version = _writerStamp.Stamp;
+            newCurrent.Version = _writerStamp.Version;
             _current = newCurrent;
             _locals.Release();
             _writerStamp = null;
         }
 
-        void IShielded.Rollback(WriteTicket ticket)
+        void IShielded.Rollback()
         {
             if (!_locals.HasValue)
                 return;
             _locals.Release();
-<<<<<<< HEAD
-            if (ticket != null && _writerStamp == ticket)
-            {
-=======
             var ws = _writerStamp;
             if (ws != null && ws.Locker == Shield.Context)
->>>>>>> 3da3781d
                 _writerStamp = null;
         }
         
