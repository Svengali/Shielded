using System;

namespace Shielded
{
    /// <summary>
    /// The <see cref="Shield"/> class tracks implementors of this interface.
    /// </summary>
    internal interface IShielded
    {
        bool HasChanges { get; }
<<<<<<< HEAD
=======

        /// <summary>
        /// The logical owner of the shielded field. Used in Committing events, since external
        /// users cannot access internal fields.
        /// </summary>
        object Owner { get; }
>>>>>>> aed3b9fe

        /// <summary>
        /// Returns true if there have been no changes by other threads since this
        /// transaction opened. If so, and if the field has changes in this transaction,
        /// the method will also lock the field until a call to Commit or Rollback is made.
        /// It is called under the pre-commit lock, so it is safe, but must be quick.
        /// </summary>
        bool CanCommit(WriteStamp writeStamp);

        void Commit();
        void Rollback();

        void TrimCopies(long smallestOpenTransactionId);
    }

    internal interface ICommutableShielded : IShielded {}
}
<|MERGE_RESOLUTION|>--- conflicted
+++ resolved
@@ -8,15 +8,12 @@
     internal interface IShielded
     {
         bool HasChanges { get; }
-<<<<<<< HEAD
-=======
 
         /// <summary>
         /// The logical owner of the shielded field. Used in Committing events, since external
         /// users cannot access internal fields.
         /// </summary>
         object Owner { get; }
->>>>>>> aed3b9fe
 
         /// <summary>
         /// Returns true if there have been no changes by other threads since this
