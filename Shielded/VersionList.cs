using System;
using System.Collections.Generic;
using System.Collections.Concurrent;
using System.Threading;
using System.Linq;

namespace Shielded
{
    /// <summary>
    /// Issued by the <see cref="VersionList"/> static class, tells holders
    /// which version of data they should read. The VersionList will
    /// keep track of issued tickets for the purpose of safe trimming of
    /// old versions.
    /// </summary>
    internal abstract class ReadTicket
    {
        /// <summary>
        /// The version number of the ticket.
        /// </summary>
        public long Stamp { get; protected set; }
    }

    /// <summary>
    /// State of a <see cref="WriteTicket"/>.
    /// </summary>
    internal enum VersionState
    {
        Checking,
        Commit,
        Rollback
    }

    /// <summary>
    /// Issued by the <see cref="VersionList"/> static class to writers, telling
    /// them which version number to use when writing, and allwing them to
    /// report changes they make back to the VersionList.
    /// </summary>
    internal abstract class WriteTicket : ReadTicket
    {
        public abstract void Commit();
        public abstract void Rollback();

        /// <summary>
        /// After writers complete a write, they must place into this field
        /// an enumerable of the fields they changed. Needed for trimming old
        /// versions. It is crucial to set it to something != null, otherwise
        /// trimming will never get past this version!
        /// </summary>
        public volatile IEnumerable<IShielded> Changes;
    }

    /// <summary>
    /// This class handles everything about assigning version stamps to readers and
    /// writers, and takes care of determining what is the minimum used stamp, so that
    /// old unreachable versions can be released to the GC.
    /// </summary>
    internal static class VersionList
    {
        private class VersionEntry : WriteTicket
        {
            public int ReaderCount;
            public VersionEntry Later;
            public volatile VersionState State;

            // only != null during Committing state
            public SimpleHashSet Enlisted;
            public SimpleHashSet CommEnlisted;

            public override void Commit()
            {
                Enlisted = null;
                CommEnlisted = null;
                State = VersionState.Commit;
                VersionList.MoveCurrent();
            }

            public override void Rollback()
            {
                Enlisted = null;
                CommEnlisted = null;
                State = VersionState.Rollback;
                VersionList.MoveCurrent();
            }

            public void SetStamp(long val)
            {
                Stamp = val;
            }

            public void Wait()
            {
                SpinWait.SpinUntil(() => State != VersionState.Checking);
            }
        }

        private static volatile VersionEntry _current;
        private static VersionEntry _oldestRead;

        static VersionList()
        {
            // base version, has 0 stamp, and no changes
            _oldestRead = _current = new VersionEntry();
        }

        /// <summary>
        /// Reader should keep a reference to his ticket, and release it with a call
        /// to <see cref="ReleaseReaderTicket"/> when done.
        /// </summary>
        public static void GetReaderTicket(out ReadTicket ticket)
        {
            try {} finally
            {
                while (true)
                {
                    var curr = _current;
                    // trimming sets this to int.MinValue, so unless 2 billion threads are doing this
                    // simultaneously, we're safe.
                    if (Interlocked.Increment(ref curr.ReaderCount) > 0)
                    {
                        ticket = curr;
                        break;
                    }
                }
            }
        }

        /// <summary>
        /// For commute running block, because it knows that the ticket taken by
        /// the main transaction is all the protection it needs.
        /// </summary>
        public static ReadTicket GetUntrackedReadStamp()
        {
            return _current;
        }

        /// <summary>
        /// After no reading will be done for the given reader ticket, release it with this method.
        /// </summary>
        public static void ReleaseReaderTicket(ref ReadTicket ticket)
        {
            var node = (VersionEntry)ticket;
            ticket = null;
            Interlocked.Decrement(ref node.ReaderCount);
        }
        
        private static int _trimFlag = 0;

        public static void TrimCopies()
        {
            bool tookFlag = false;
            try
            {
                try { }
                finally
                {
                    tookFlag = Interlocked.CompareExchange(ref _trimFlag, 1, 0) == 0;
                }
                if (!tookFlag) return;

                var old = _oldestRead;
                SimpleHashSet toTrim = null;
                while (old != _current && old.Later.Changes != null &&
                    Interlocked.CompareExchange(ref old.ReaderCount, int.MinValue, 0) == 0)
                {
<<<<<<< HEAD
                    if (old.Later.State == VersionState.Rollback)
                    {
                        old = old.Later;
                        continue;
                    }
                    // we do not want to move "old" to an element which still has not finished writing, since
                    // we must maintain the invariant that says _oldestRead.Changes have already been trimmed.
                    if (old.Later.Changes == null)
                        break;
                    // likewise, thanks to that same invariant, we first move forward, then take Changes...
=======
                    // NB any transaction that holds a WriteTicker with Changes == null also
                    // has a ReadTicket with a smaller stamp. but we don't depend on that here.

>>>>>>> 749d32c5
                    old = old.Later;

                    if (toTrim == null)
                        toTrim = new SimpleHashSet();
<<<<<<< HEAD
#endif
                    if (old.State != VersionState.Rollback)
                        toTrim.UnionWith(old.Changes);
=======
                    toTrim.UnionWith(old.Changes);
>>>>>>> 749d32c5
                }
                if (toTrim == null)
                    return;

                old.Changes = null;
                _oldestRead = old;
                var version = old.Stamp;
                toTrim.TrimCopies(version);
            }
            finally
            {
                if (tookFlag)
                    Interlocked.Exchange(ref _trimFlag, 0);
            }
        }

        public static void NewVersion(SimpleHashSet enlisted, SimpleHashSet commEnlisted,
            out WriteTicket ticket)
        {
            var newNode = new VersionEntry { Enlisted = enlisted, CommEnlisted = commEnlisted };
            ticket = newNode;
            var current = _current;
            do
            {
                while (current.Later != null)
                {
                    var later = current.Later;
                    if (IsConflict(newNode, later) && later.State == VersionState.Checking)
                        later.Wait();
                    current = later;
                }
                var newStamp = current.Stamp + 1;
                newNode.SetStamp(newStamp);
            } while (Interlocked.CompareExchange(ref current.Later, newNode, null) != null);
        }

        private static bool IsConflict(VersionEntry newEntry, VersionEntry oldEntry)
        {
            var oldEnlisted = oldEntry.Enlisted;
            var oldCommEnlisted = oldEntry.CommEnlisted;
            if (oldEntry.State != VersionState.Checking || oldEnlisted == null)
                return false;
            return
                newEntry.Enlisted.Overlaps(oldEnlisted) ||
                oldCommEnlisted != null && newEntry.Enlisted.Overlaps(oldCommEnlisted) ||
                (newEntry.CommEnlisted != null &&
                    (newEntry.CommEnlisted.Overlaps(oldEnlisted) ||
                        (oldCommEnlisted != null && newEntry.CommEnlisted.Overlaps(oldCommEnlisted))));
        }

        private static void MoveCurrent()
        {
            while (true)
            {
                var current = _current;
                if (current.Later == null || current.Later.State == VersionState.Checking)
                    break;
                while (current.Later != null && current.Later.State != VersionState.Checking)
                    current = current.Later;
                _current = current;
            }
        }
    }
}
<|MERGE_RESOLUTION|>--- conflicted
+++ resolved
@@ -162,33 +162,14 @@
                 while (old != _current && old.Later.Changes != null &&
                     Interlocked.CompareExchange(ref old.ReaderCount, int.MinValue, 0) == 0)
                 {
-<<<<<<< HEAD
-                    if (old.Later.State == VersionState.Rollback)
-                    {
-                        old = old.Later;
-                        continue;
-                    }
-                    // we do not want to move "old" to an element which still has not finished writing, since
-                    // we must maintain the invariant that says _oldestRead.Changes have already been trimmed.
-                    if (old.Later.Changes == null)
-                        break;
-                    // likewise, thanks to that same invariant, we first move forward, then take Changes...
-=======
                     // NB any transaction that holds a WriteTicker with Changes == null also
                     // has a ReadTicket with a smaller stamp. but we don't depend on that here.
 
->>>>>>> 749d32c5
                     old = old.Later;
 
                     if (toTrim == null)
                         toTrim = new SimpleHashSet();
-<<<<<<< HEAD
-#endif
-                    if (old.State != VersionState.Rollback)
-                        toTrim.UnionWith(old.Changes);
-=======
                     toTrim.UnionWith(old.Changes);
->>>>>>> 749d32c5
                 }
                 if (toTrim == null)
                     return;
