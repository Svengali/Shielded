--- conflicted
+++ resolved
@@ -26,12 +26,7 @@
     internal enum VersionState
     {
         Checking,
-        /// <summary>
-        /// NB that being in this state does not neccessarily imply that this version
-        /// was committed - exceptions during the writing process, or a WhenCommitting
-        /// subscription which calls <see cref="Shield.Rollback"/> may still cause it
-        /// to get rolled back. This just means the version passed its check.
-        /// </summary>
+        // TODO: rename this.
         Commit,
         Rollback
     }
@@ -43,10 +38,8 @@
     /// </summary>
     internal abstract class WriteTicket : ReadTicket
     {
-        public VersionState State { get; protected set; }
-
-        public abstract void Commit();
-        public abstract void Rollback();
+//        public abstract void Commit();
+//        public abstract void Rollback();
 
         /// <summary>
         /// After writers complete a write, they must place into this field
@@ -68,34 +61,43 @@
         {
             public int ReaderCount;
             public VersionEntry Later;
-
-            public readonly StampLocker Locker = new StampLocker();
+            public volatile VersionState State;
+
             // only != null during Committing state
             public SimpleHashSet Enlisted;
             public SimpleHashSet CommEnlisted;
 
-            public override void Commit()
-            {
-                State = VersionState.Commit;
-                Enlisted = null;
-                CommEnlisted = null;
-                Locker.Release();
-                VersionList.MoveCurrent();
-            }
-
-            public override void Rollback()
-            {
-                State = VersionState.Rollback;
-                Enlisted = null;
-                CommEnlisted = null;
-                Locker.Release();
-                VersionList.MoveCurrent();
-            }
-
             public void SetStamp(long val)
             {
                 Stamp = val;
             }
+
+            public void Wait()
+            {
+                SpinWait.SpinUntil(() => State != VersionState.Checking);
+            }
+        }
+
+        public static void Commit(this WriteTicket ticket)
+        {
+            if (ticket == null)
+                return;
+            var entry = (VersionEntry)ticket;
+            entry.Enlisted = null;
+            entry.CommEnlisted = null;
+            entry.State = VersionState.Commit;
+            VersionList.MoveCurrent();
+        }
+
+        public static void Rollback(this WriteTicket ticket)
+        {
+            if (ticket == null)
+                return;
+            var entry = (VersionEntry)ticket;
+            entry.Enlisted = null;
+            entry.CommEnlisted = null;
+            entry.State = VersionState.Rollback;
+            VersionList.MoveCurrent();
         }
 
         private static volatile VersionEntry _current;
@@ -103,12 +105,8 @@
 
         static VersionList()
         {
-<<<<<<< HEAD
-            _oldestRead = _current = new VersionEntry() { Changes = Enumerable.Empty<IShielded>() };
-=======
             // base version, has 0 stamp, and no changes
             _oldestRead = _current = new VersionEntry();
->>>>>>> 3da3781d
         }
 
         /// <summary>
@@ -200,12 +198,9 @@
 
                 if (toTrim == null)
                     return;
-<<<<<<< HEAD
-=======
 
                 old.Changes = null;
                 _oldestRead = old;
->>>>>>> 3da3781d
                 var version = old.Stamp;
 #if USE_STD_HASHSET
                 foreach (var sh in toTrim)
@@ -221,7 +216,8 @@
             }
         }
 
-        public static void NewVersion(SimpleHashSet enlisted, SimpleHashSet commEnlisted, out WriteTicket ticket)
+        public static void NewVersion(SimpleHashSet enlisted, SimpleHashSet commEnlisted,
+            out WriteTicket ticket)
         {
             var newNode = new VersionEntry { Enlisted = enlisted, CommEnlisted = commEnlisted };
             ticket = newNode;
@@ -232,7 +228,7 @@
                 {
                     var later = current.Later;
                     if (IsConflict(newNode, later) && later.State == VersionState.Checking)
-                        later.Locker.WaitUntil(() => later.State != VersionState.Checking);
+                        later.Wait();
                     current = later;
                 }
                 var newStamp = current.Stamp + 1;
