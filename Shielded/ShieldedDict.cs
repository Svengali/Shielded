﻿using System;
using System.Collections.Generic;
using System.Linq;

namespace Shielded
{
    /// <summary>
    /// A transactional dictionary - adding, removing, replacing items are transactional,
    /// but anything done to the items is not unless they are Shielded themselves.
    /// Enumerating over this dictionary is safe, but it is a very conflicting operation.
    /// Any add/remove committed in parallel will cause an enumerating transaction to
    /// rollback. For a faster variant, but without a counter and less safe for enumerating,
    /// see <see cref="ShieldedDictNc&lt;TKey, TItem&gt;"/>.
    /// </summary>
    public class ShieldedDict<TKey, TItem> : IDictionary<TKey, TItem>
    {
        private readonly ShieldedDictNc<TKey, TItem> _dict;
        private readonly Shielded<int> _count;
<<<<<<< HEAD
        private readonly ConcurrentDictionary<TKey, WriteTicket> _writeStamps =
            new ConcurrentDictionary<TKey, WriteTicket>();
        private readonly LocalStorage<LocalDict> _localDict = new LocalStorage<LocalDict>();
        private readonly StampLocker _locker = new StampLocker();
=======
>>>>>>> 3da3781d

        /// <summary>
        /// Initializes a new instance with the given initial contents.
        /// </summary>
        /// <param name="items">Initial items.</param>
        /// <param name="owner">If this is given, then in WhenCommitting subscriptions
        /// this shielded will report its owner instead of itself.</param>
        public ShieldedDict(IEnumerable<KeyValuePair<TKey, TItem>> items = null, object owner = null)
        {
            owner = owner ?? this;
            int count;
            _dict = new ShieldedDictNc<TKey, TItem>(items, owner, out count);
            _count = new Shielded<int>(count, owner);
        }

        /// <summary>
        /// An enumerable of keys for which the current transaction made changes in the dictionary.
        /// Safely accessible from <see cref="Shield.WhenCommitting"/> subscriptions. NB that
        /// this also includes keys which were removed from the dictionary.
        /// </summary>
<<<<<<< HEAD
        public ShieldedDict()
        {
            _dict = new ConcurrentDictionary<TKey, ItemKeeper>();
            _count = new Shielded<int>(0);
        }

        bool LockCheck(TKey key)
        {
            WriteTicket w;
            return !_writeStamps.TryGetValue(key, out w) || w.Stamp > Shield.ReadStamp;
        }

        private void CheckLockAndEnlist(TKey key, bool write)
=======
        public IEnumerable<TKey> Changes
>>>>>>> 3da3781d
        {
            get
            {
                return _dict.Changes;
            }
        }

        /// <summary>
        /// An enumerable of keys which the current transaction read or wrote into.
        /// Safely accessible from <see cref="Shield.WhenCommitting"/> subscriptions. NB that
        /// this also includes keys which were removed from the dictionary.
        /// </summary>
        public IEnumerable<TKey> Reads
        {
            get
            {
                return _dict.Reads;
            }
        }

        #region IDictionary implementation

        /// <summary>
        /// Add the specified key and value to the dictionary.
        /// </summary>
        /// <exception cref="ArgumentException">Thrown if the key is already present in the dictionary.</exception>
        public void Add(TKey key, TItem value)
        {
            if (!_dict.ContainsKey(key))
                _count.Commute((ref int c) => c++);
            _dict.Add(key, value);
        }

        /// <summary>
        /// Check if the dictionary contains the given key.
        /// </summary>
        public bool ContainsKey(TKey key)
        {
            return _dict.ContainsKey(key);
        }

        /// <summary>
        /// Remove the specified key from the collection.
        /// </summary>
        public bool Remove(TKey key)
        {
            if (_dict.Remove(key))
            {
                _count.Commute((ref int c) => c--);
                return true;
            }
            return false;
        }

        /// <summary>
        /// Safe read based on the key - returns true if the key is present, and
        /// then also returns the value stored under that key through the out parameter.
        /// </summary>
        public bool TryGetValue(TKey key, out TItem value)
        {
            return _dict.TryGetValue(key, out value);
        }

        /// <summary>
        /// Get or set the value under the specified key.
        /// </summary>
        /// <param name="key">Key.</param>
        public TItem this[TKey key]
        {
            get
            {
                return _dict[key];
            }
            set
            {
                if (!_dict.ContainsKey(key))
                    _count.Commute((ref int c) => c++);
                _dict[key] = value;
            }
        }

        /// <summary>
        /// Get a collection of all the keys in the dictionary. Can be used out of transactions.
        /// The result is a copy, it will not be updated if the dictionary is later changed.
        /// </summary>
        public ICollection<TKey> Keys
        {
            get
            {
<<<<<<< HEAD
                return this;
            }
        }

        bool IShielded.CanCommit(WriteTicket ticket)
        {
            var locals = _localDict.Value;
            locals.Locked = true;
            // locals were prepared when we enlisted.
            if (locals.Items.Any(kvp =>
                    {
                        ItemKeeper v;
                        return _writeStamps.ContainsKey(kvp.Key) ||
                            (_dict.TryGetValue(kvp.Key, out v) && v.Version > Shield.ReadStamp);
                    }))
                return false;
            else
            {
                // touch only the ones we plan to change
                if (locals.HasChanges)
                    foreach (var kvp in locals.Items)
                        if (kvp.Value != null)
                            _writeStamps[kvp.Key] = ticket;
                return true;
            }
        }

        private ConcurrentQueue<Tuple<long, List<TKey>>> _copies =
            new ConcurrentQueue<Tuple<long, List<TKey>>>();

        void IShielded.Commit()
        {
            var locals = _localDict.Value;
            if (locals.HasChanges)
            {
                long? version = null;
                var copyList = new List<TKey>();
                foreach (var kvp in _localDict.Value.Items)
                {
                    if (kvp.Value == null)
                        continue;
                    if (version == null)
                        version = _writeStamps[kvp.Key].Stamp;

                    ItemKeeper v = null;
                    if (_dict.TryGetValue(kvp.Key, out v))
                        copyList.Add(kvp.Key);

                    var newCurrent = kvp.Value;
                    newCurrent.Version = (long)version;
                    newCurrent.Older = v;
                    lock (_dict)
                        _dict[kvp.Key] = newCurrent;

                    WriteTicket ws;
                    _writeStamps.TryRemove(kvp.Key, out ws);
                }
                if (version.HasValue)
                    _copies.Enqueue(Tuple.Create((long)version, copyList));
                _locker.Release();
            }
            _localDict.Release();
        }

        void IShielded.Rollback(WriteTicket ticket)
        {
            if (!_localDict.HasValue)
                return;
            var locals = _localDict.Value;
            if (ticket != null && locals.HasChanges)
            {
                WriteTicket ws;
                foreach (var kvp in locals.Items)
                {
                    if (kvp.Value != null && _writeStamps.TryGetValue(kvp.Key, out ws) && ws == ticket)
                    {
                        _writeStamps.TryRemove(kvp.Key, out ws);
                    }
                }
                _locker.Release();
            }
            _localDict.Release();
        }

        void IShielded.TrimCopies(long smallestOpenTransactionId)
        {
            // NB the "smallest transaction" and others can freely read while
            // we're doing this.
            Tuple<long, List<TKey>> item;
            while (_copies.TryPeek(out item) && item.Item1 < smallestOpenTransactionId)
            {
                _copies.TryDequeue(out item);
                foreach (var key in item.Item2)
                {
                    ItemKeeper point;
                    if (!_dict.TryGetValue(key, out point))
                        continue;
                    ItemKeeper pointNewer = null;
                    while (point != null && point.Version > smallestOpenTransactionId)
                    {
                        pointNewer = point;
                        point = point.Older;
                    }
                    if (point != null)
                    {
                        // point is the last accessible - his Older is not needed.
                        point.Older = null;
                        if (point.Empty)
                        {
                            if (pointNewer != null)
                                pointNewer.Older = null;
                            else
                            {
                                //((ICollection<KeyValuePair<TKey, ItemKeeper>>)_dict)
                                //    .Remove(new KeyValuePair<TKey, ItemKeeper>(key, point));
                                lock (_dict)
                                {
                                    ItemKeeper k;
                                    if (_dict.TryGetValue(key, out k) && k == point)
                                        _dict.TryRemove(key, out k);
                                }
                            }
                        }
                    }
                }
=======
                return _dict.Keys;
>>>>>>> 3da3781d
            }
        }

        /// <summary>
        /// Get a collection of all the values in the dictionary. Can be used out of transactions.
        /// The result is a copy, it will not be updated if the dictionary is later changed.
        /// </summary>
        public ICollection<TItem> Values
        {
            get
            {
                return _dict.Values;
            }
        }

        #endregion

        #region ICollection implementation

        void ICollection<KeyValuePair<TKey, TItem>>.Add(KeyValuePair<TKey, TItem> item)
        {
            Add(item.Key, item.Value);
        }

        /// <summary>
        /// Removes all items, but one by one.
        /// </summary>
        public void Clear()
        {
            _dict.Clear();
            _count.Value = 0;
        }

        bool ICollection<KeyValuePair<TKey, TItem>>.Contains(KeyValuePair<TKey, TItem> item)
        {
            return _dict.ContainsKey(item.Key);
        }

        void ICollection<KeyValuePair<TKey, TItem>>.CopyTo(KeyValuePair<TKey, TItem>[] array, int arrayIndex)
        {
            _dict.CopyTo(array, arrayIndex);
        }

        bool ICollection<KeyValuePair<TKey, TItem>>.Remove(KeyValuePair<TKey, TItem> item)
        {
            return Remove(item.Key);
        }

        /// <summary>
        /// Gets the number of items in the dictionary.
        /// </summary>
        public int Count
        {
            get
            {
                return _count;
            }
        }

        bool ICollection<KeyValuePair<TKey, TItem>>.IsReadOnly
        {
            get
            {
                return false;
            }
        }

        #endregion

        #region IEnumerable implementation

        /// <summary>
        /// Get an enumerator for the dictionary contents. Iterating over this dictionary
        /// conflicts with transactions that are adding items to the dictionary, and is
        /// fully safe.
        /// </summary>
        public IEnumerator<KeyValuePair<TKey, TItem>> GetEnumerator()
        {
            int a = _count; // just to force a conflict with any transaction changing the dict
            return _dict.GetEnumerator();
        }

        System.Collections.IEnumerator System.Collections.IEnumerable.GetEnumerator()
        {
            int a = _count; // just to force a conflict with any transaction changing the dict
            return _dict.GetEnumerator();
        }

        #endregion
    }
}
<|MERGE_RESOLUTION|>--- conflicted
+++ resolved
@@ -16,13 +16,6 @@
     {
         private readonly ShieldedDictNc<TKey, TItem> _dict;
         private readonly Shielded<int> _count;
-<<<<<<< HEAD
-        private readonly ConcurrentDictionary<TKey, WriteTicket> _writeStamps =
-            new ConcurrentDictionary<TKey, WriteTicket>();
-        private readonly LocalStorage<LocalDict> _localDict = new LocalStorage<LocalDict>();
-        private readonly StampLocker _locker = new StampLocker();
-=======
->>>>>>> 3da3781d
 
         /// <summary>
         /// Initializes a new instance with the given initial contents.
@@ -43,23 +36,7 @@
         /// Safely accessible from <see cref="Shield.WhenCommitting"/> subscriptions. NB that
         /// this also includes keys which were removed from the dictionary.
         /// </summary>
-<<<<<<< HEAD
-        public ShieldedDict()
-        {
-            _dict = new ConcurrentDictionary<TKey, ItemKeeper>();
-            _count = new Shielded<int>(0);
-        }
-
-        bool LockCheck(TKey key)
-        {
-            WriteTicket w;
-            return !_writeStamps.TryGetValue(key, out w) || w.Stamp > Shield.ReadStamp;
-        }
-
-        private void CheckLockAndEnlist(TKey key, bool write)
-=======
         public IEnumerable<TKey> Changes
->>>>>>> 3da3781d
         {
             get
             {
@@ -149,135 +126,7 @@
         {
             get
             {
-<<<<<<< HEAD
-                return this;
-            }
-        }
-
-        bool IShielded.CanCommit(WriteTicket ticket)
-        {
-            var locals = _localDict.Value;
-            locals.Locked = true;
-            // locals were prepared when we enlisted.
-            if (locals.Items.Any(kvp =>
-                    {
-                        ItemKeeper v;
-                        return _writeStamps.ContainsKey(kvp.Key) ||
-                            (_dict.TryGetValue(kvp.Key, out v) && v.Version > Shield.ReadStamp);
-                    }))
-                return false;
-            else
-            {
-                // touch only the ones we plan to change
-                if (locals.HasChanges)
-                    foreach (var kvp in locals.Items)
-                        if (kvp.Value != null)
-                            _writeStamps[kvp.Key] = ticket;
-                return true;
-            }
-        }
-
-        private ConcurrentQueue<Tuple<long, List<TKey>>> _copies =
-            new ConcurrentQueue<Tuple<long, List<TKey>>>();
-
-        void IShielded.Commit()
-        {
-            var locals = _localDict.Value;
-            if (locals.HasChanges)
-            {
-                long? version = null;
-                var copyList = new List<TKey>();
-                foreach (var kvp in _localDict.Value.Items)
-                {
-                    if (kvp.Value == null)
-                        continue;
-                    if (version == null)
-                        version = _writeStamps[kvp.Key].Stamp;
-
-                    ItemKeeper v = null;
-                    if (_dict.TryGetValue(kvp.Key, out v))
-                        copyList.Add(kvp.Key);
-
-                    var newCurrent = kvp.Value;
-                    newCurrent.Version = (long)version;
-                    newCurrent.Older = v;
-                    lock (_dict)
-                        _dict[kvp.Key] = newCurrent;
-
-                    WriteTicket ws;
-                    _writeStamps.TryRemove(kvp.Key, out ws);
-                }
-                if (version.HasValue)
-                    _copies.Enqueue(Tuple.Create((long)version, copyList));
-                _locker.Release();
-            }
-            _localDict.Release();
-        }
-
-        void IShielded.Rollback(WriteTicket ticket)
-        {
-            if (!_localDict.HasValue)
-                return;
-            var locals = _localDict.Value;
-            if (ticket != null && locals.HasChanges)
-            {
-                WriteTicket ws;
-                foreach (var kvp in locals.Items)
-                {
-                    if (kvp.Value != null && _writeStamps.TryGetValue(kvp.Key, out ws) && ws == ticket)
-                    {
-                        _writeStamps.TryRemove(kvp.Key, out ws);
-                    }
-                }
-                _locker.Release();
-            }
-            _localDict.Release();
-        }
-
-        void IShielded.TrimCopies(long smallestOpenTransactionId)
-        {
-            // NB the "smallest transaction" and others can freely read while
-            // we're doing this.
-            Tuple<long, List<TKey>> item;
-            while (_copies.TryPeek(out item) && item.Item1 < smallestOpenTransactionId)
-            {
-                _copies.TryDequeue(out item);
-                foreach (var key in item.Item2)
-                {
-                    ItemKeeper point;
-                    if (!_dict.TryGetValue(key, out point))
-                        continue;
-                    ItemKeeper pointNewer = null;
-                    while (point != null && point.Version > smallestOpenTransactionId)
-                    {
-                        pointNewer = point;
-                        point = point.Older;
-                    }
-                    if (point != null)
-                    {
-                        // point is the last accessible - his Older is not needed.
-                        point.Older = null;
-                        if (point.Empty)
-                        {
-                            if (pointNewer != null)
-                                pointNewer.Older = null;
-                            else
-                            {
-                                //((ICollection<KeyValuePair<TKey, ItemKeeper>>)_dict)
-                                //    .Remove(new KeyValuePair<TKey, ItemKeeper>(key, point));
-                                lock (_dict)
-                                {
-                                    ItemKeeper k;
-                                    if (_dict.TryGetValue(key, out k) && k == point)
-                                        _dict.TryRemove(key, out k);
-                                }
-                            }
-                        }
-                    }
-                }
-=======
                 return _dict.Keys;
->>>>>>> 3da3781d
             }
         }
 
